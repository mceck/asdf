#!/usr/bin/env bash

_asdf () {
  local cur=${COMP_WORDS[COMP_CWORD]}
  local cmd=${COMP_WORDS[1]}
  local prev=${COMP_WORDS[COMP_CWORD-1]}
  local plugins=$(asdf plugin-list | tr '\n' ' ')

  COMPREPLY=()

  case "$cmd" in
    plugin-update)
      COMPREPLY=($(compgen -W "$plugins --all" -- $cur))
      ;;
    plugin-remove|current|list|list-all)
      COMPREPLY=($(compgen -W "$plugins" -- $cur))
      ;;
    install)
      if [[ "$plugins" == *"$prev"* ]] ; then
        local versions=$(asdf list-all $prev)
        COMPREPLY=($(compgen -W "$versions" -- $cur))
      else
        COMPREPLY=($(compgen -W "$plugins" -- $cur))
      fi
      ;;
    uninstall|where|reshim|local|global)
      if [[ "$plugins" == *"$prev"* ]] ; then
        local versions=$(asdf list $prev)
        COMPREPLY=($(compgen -W "$versions" -- $cur))
      else
        COMPREPLY=($(compgen -W "$plugins" -- $cur))
      fi
      ;;
    *)
<<<<<<< HEAD
      local cmds='plugin-add plugin-list plugin-remove plugin-update install uninstall current where which list list-all reshim'
=======
      local cmds='plugin-add plugin-list plugin-remove plugin-update install uninstall update current where list list-all local global reshim'
>>>>>>> 82f399c6
      COMPREPLY=($(compgen -W "$cmds" -- $cur))
      ;;
  esac

  return 0
}

complete -F _asdf asdf<|MERGE_RESOLUTION|>--- conflicted
+++ resolved
@@ -32,11 +32,7 @@
       fi
       ;;
     *)
-<<<<<<< HEAD
-      local cmds='plugin-add plugin-list plugin-remove plugin-update install uninstall current where which list list-all reshim'
-=======
-      local cmds='plugin-add plugin-list plugin-remove plugin-update install uninstall update current where list list-all local global reshim'
->>>>>>> 82f399c6
+      local cmds='plugin-add plugin-list plugin-remove plugin-update install uninstall update current where which list list-all local global reshim'
       COMPREPLY=($(compgen -W "$cmds" -- $cur))
       ;;
   esac
